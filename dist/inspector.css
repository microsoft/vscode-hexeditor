--- conflicted
+++ resolved
@@ -32,11 +32,7 @@
 
 .grid-item {
 	text-align: left;
-<<<<<<< HEAD
-=======
-	margin-bottom: -1px;
 	white-space: nowrap;
->>>>>>> 6c9bdd4f
 }
 
 .grid-item:nth-child(2n) {
