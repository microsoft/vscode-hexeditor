--- conflicted
+++ resolved
@@ -62,13 +62,10 @@
 	public lastSave = 0;
 
 	private _selectionState: ISelectionState = { selected: 0 };
-<<<<<<< HEAD
 
 	private _editMode: HexDocumentEditOp.Insert | HexDocumentEditOp.Replace =
 		HexDocumentEditOp.Insert;
-=======
 	private _hoverState: number | undefined = undefined;
->>>>>>> f151c53b
 	/** Search provider for the document. */
 	public readonly searchProvider = new SearchProvider();
 
@@ -167,7 +164,6 @@
 		this._onDidChangeSelectionState.fire(state);
 	}
 
-<<<<<<< HEAD
 	private readonly _onDidChangeEditMode = this._register(
 		new vscode.EventEmitter<HexDocumentEditOp.Insert | HexDocumentEditOp.Replace>(),
 	);
@@ -184,7 +180,8 @@
 	public set editMode(mode: HexDocumentEditOp.Insert | HexDocumentEditOp.Replace) {
 		this._editMode = mode;
 		this._onDidChangeEditMode.fire(mode);
-=======
+	}
+	
 	private readonly _onDidChangeHoverState = this._register(
 		new vscode.EventEmitter<number | undefined>(),
 	);
@@ -198,7 +195,6 @@
 	public set hoverState(byte: number | undefined) {
 		this._hoverState = byte;
 		this._onDidChangeHoverState.fire(byte);
->>>>>>> f151c53b
 	}
 
 	private readonly _onDidRevert = this._register(new vscode.EventEmitter<void>());
