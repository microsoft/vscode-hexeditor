--- conflicted
+++ resolved
@@ -73,16 +73,15 @@
 			}
 		},
 	);
-<<<<<<< HEAD
+
 	const copyAsCommand = vscode.commands.registerCommand("hexEditor.copyAs", () => {
 		const first = registry.activeMessaging[Symbol.iterator]().next();
 		if (first.value) {
 			copyAs(first.value);
 		}
 	});
-=======
 
->>>>>>> f0af75a9
+
 	const switchEditModeCommand = vscode.commands.registerCommand("hexEditor.switchEditMode", () => {
 		if (registry.activeDocument) {
 			registry.activeDocument.editMode =
@@ -91,8 +90,6 @@
 					: HexDocumentEditOp.Insert;
 		}
 	});
-<<<<<<< HEAD
-=======
 
 	const copyOffsetAsHex = vscode.commands.registerCommand("hexEditor.copyOffsetAsHex", () => {
 		if (registry.activeDocument) {
@@ -111,7 +108,6 @@
 			}
 		}
 	});
->>>>>>> f0af75a9
 
 	context.subscriptions.push(new StatusEditMode(registry));
 	context.subscriptions.push(new StatusFocus(registry));
