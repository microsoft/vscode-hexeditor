// Copyright (c) Microsoft Corporation.
// Licensed under the MIT license.

import { getElementsWithGivenOffset, relativeComplement, binarySearch, disjunction } from "./util";
import { WebviewStateManager } from "./webviewStateManager";

export class SelectHandler {
    private _focus: number | undefined;
    private _selection: number[] = [];
    private _selectionStart: number | undefined;

    /**
     * @description Given an offset selects the elements. This does not clear the previously selected elements.
     * @param {number} offset Offset to select
     * @param {boolean} force If force is not given, toggles selection. If force is true selects the element.
     * If force is false deselects the element.
     */
    private static toggleSelectOffset(offset: number, force?: boolean): void {
        const elements = getElementsWithGivenOffset(offset);
        if (elements.length === 0) {
            // Element may not be part of the DOM
            return;
        }
        elements[0].classList.toggle("selected", force);
        elements[1].classList.toggle("selected", force);
    }

    /***
     * @description Returns the offset of the element currently focused.
     * @returns {number} The offset of the element currently focused
     */
    public getFocused(): number | undefined {
        return this._focus;
    }

    /***
     * @description Set the offset of the element currently focused.
     * @param {number} offset The offset the element currently focused
     */
    public setFocused(offset: number | undefined): void {
        this._focus = offset;
    }

    /***
     * @description Returns the offset from which the selection starts.
     * @returns {number} The offset from which the selection starts
     */
    public getSelectionStart(): number | undefined {
        return this._selectionStart ?? this._focus;
    }

    /***
     * @description Returns the offsets of the elements currently selected.
     * @returns {number[]} The offsets of the elements currently selected
     */
    public getSelected(): number[] {
        return WebviewStateManager.getProperty("selected_offsets") ?? [];
    }

    /***
     * @description Given an array of offsets, selects the corresponding elements.
     * @param {number[]} offsets The offsets of the elements you want to select
     * @param {number} start The offset from which the selection starts
     * @param {boolean} forceRender Wheter to force rendering of all elements whose
     * selected stated will change
     */
    public setSelected(offsets: number[], start?: number, forceRender = false): void {
        const oldSelection = this._selection;

        this._selection = [...offsets].sort((a: number, b: number) => a - b);
<<<<<<< HEAD
        WebviewStateManager.setProperty("selected_offsets", this._selection);
=======
        this._selectionStart = this._selection[0];
        WebViewStateManager.setProperty("selected_offsets", this._selection);
>>>>>>> 14103479

        // Need to call renderSelection with the least number of offsets to avoid querying the DOM
        // as much as possible, if not rendering large selections becomes laggy as we dont hold references
        // to the DOM elements
        const toRender = forceRender ? disjunction(oldSelection, this._selection) : relativeComplement(oldSelection, this._selection);
        this.renderSelection(toRender);
    }

    /***
     * @description Renders the updated selection state of selected/unselected elements
     * @param {number[]} offsets The offsets of the elements to render
     */
    private renderSelection(offsets: number[]): void {
        const contains = (offset: number): boolean => binarySearch(this._selection, offset, (a: number, b: number) => a - b) >= 0;

        for (const offset of offsets) {
            SelectHandler.toggleSelectOffset(offset, contains(offset));
        }
    }

    /***
     * @description Grabs the hex values of the selected bytes
     * @returns {string[]} The hex values
     */
    public static getSelectedHex(): string[] {
        const hex: string[] = [];
        const selected = document.getElementsByClassName("selected hex") as HTMLCollectionOf<HTMLSpanElement>;
        for (let i = 0; i < selected.length; i++) {
            if (selected[i].innerText === "+") continue;
            hex.push(selected[i].innerText);
        }
        return hex;
    }

    /**
     * @description Focuses the first element in the current selection based on the section passed in
     * @param section {"hex" | "ascii"} The section to place the focus
     */
    public static focusSelection(section: "hex" | "ascii"): void {
        const selection = document.getElementsByClassName(`selected ${section}`);
        if (selection.length !== 0) (selection[0] as HTMLSpanElement).focus();
    }

    /**
     * @description Retrieves the selection as a string, defaults to hex if there is no focus on either side
     * @returns {string} The selection represented as a string
     */
    public static getSelectedValue(): string {
        let selectedValue = "";
        let section = "hex";
        let selectedElements: HTMLCollectionOf<HTMLSpanElement>;
        if (document.activeElement?.classList.contains("ascii")) {
            section = "ascii";
            selectedElements = document.getElementsByClassName("selected ascii") as HTMLCollectionOf<HTMLSpanElement>;
        } else {
            selectedElements = document.getElementsByClassName("selected hex") as HTMLCollectionOf<HTMLSpanElement>;
        }
        for (const element of selectedElements) {
            if (element.innerText === "+") continue;
            selectedValue += element.innerText;
            if (section === "hex") selectedValue += " ";
        }
        // If it's hex we want to remove the last space as it doesn't make sense
        // For ascii that space might have meaning
        if (section === "hex") selectedValue = selectedValue.trimRight();
        return selectedValue;
    }
}<|MERGE_RESOLUTION|>--- conflicted
+++ resolved
@@ -68,12 +68,8 @@
         const oldSelection = this._selection;
 
         this._selection = [...offsets].sort((a: number, b: number) => a - b);
-<<<<<<< HEAD
-        WebviewStateManager.setProperty("selected_offsets", this._selection);
-=======
         this._selectionStart = this._selection[0];
         WebViewStateManager.setProperty("selected_offsets", this._selection);
->>>>>>> 14103479
 
         // Need to call renderSelection with the least number of offsets to avoid querying the DOM
         // as much as possible, if not rendering large selections becomes laggy as we dont hold references
