// Copyright (c) Microsoft Corporation.
// Licensed under the MIT license.

import { ByteData } from "./byteData";
import { SelectHandler } from "./selectHandler";

// Assorted helper functions

export interface IRange {
    readonly start: number;
    readonly end: number;
}

/**
 * @description Class which represents a range of numbers
 */
export class Range {
    public readonly start: number;
    public readonly end: number;
    // Construct a range object representing [start, end] inclusive of both
    /**
     * @description Constructs a range object represneting [start, end] inclusive of both
     * @param {number} start Represents the start of the range
     * @param {number} end Represents the end of the range
     */
    constructor(start: number, end: number = Number.MAX_SAFE_INTEGER) {
        if (start > end) {
            this.start = end;
            this.end = start;
        } else {
            this.start = start;
            this.end = end;
        }
    }
    /**
     * @desciption Tests if the given number if within the range
     * @param {number} num The number to test
     * @returns {boolean } True if the number is in the range, false otherwise
     */
    between(num: number): boolean {
        if (this.end) {
            return num >= this.start && num <= this.end;
        } else {
            return num >= this.start;
        }
    }
}

/**
 * @description Checks if the given number is in any of the ranges
 * @param {number} num The number to use when checking the ranges
 * @param {Range[]} ranges The ranges to check the number against
 * @returns {boolean} True if the number is in any of the ranges, false otherwise
 */
export function withinAnyRange(num: number, ranges: Range[]): boolean {
    for (const range of ranges) {
        if (range.between(num)) {
            return true;
        }
    }
    return false;
}

/**
 * @description Creates a list of ranges containing the non renderable 8 bit char codes
 * @returns {Range[]} The ranges which represent the non renderable 8 bit char codes
 */
export function generateCharacterRanges(): Range[] {
    const ranges: Range[] = [];
    ranges.push(new Range(0, 31));
    ranges.push(new Range(127, 160));
    ranges.push(new Range(173, 173));
    ranges.push(new Range(256));
    return ranges;
}


/**
 * @description Given an offset gets all spans with that offset
 * @param {number} offset The offset to find elements of
 * @returns {NodeListOf<HTMLElement>} returns a list of HTMLElements which have the given offset
 */
export function getElementsWithGivenOffset(offset: number): NodeListOf<HTMLElement> {
    return document.querySelectorAll(`span[data-offset='${offset}'`);
}

/**
 * @description Returns the elements with the same offset as the one clicked
 * @param {MouseEvent} event The event which is handed to a mouse event listener
 * @returns {NodeListOf<Element> | undefined} The elements with the same offset as the clicked element, or undefined if none could be retrieved
 */
export function getElementsGivenMouseEvent(event: MouseEvent): NodeListOf<Element> | undefined {
    if (!event || !event.target) return;
    const hovered = event.target as Element;
    const data_offset = hovered.getAttribute("data-offset");
    if (!data_offset) return;
    return getElementsWithGivenOffset(parseInt(data_offset));
}

/***
 * @description Given an offset, selects the elements and focuses the element in the same column as previous focus. Defaults to hex.
 * @param {number} offset The offset of the elements you want to select and focus
 */
export function focusElementWithGivenOffset(offset: number): void {
    const elements = getElementsWithGivenOffset(offset);
    if (elements.length != 2) return;
    SelectHandler.singleSelect(offset);
    // If an ascii element is currently focused then we focus that, else we focus hex
    if (document.activeElement?.parentElement?.parentElement?.parentElement?.classList.contains("right")) {
        elements[1].focus();
    } else {
        elements[0].focus();
    }
}

/**
 * @description Given a bytedata object updates the ascii element with the correct decoded text
 * @param {ByteData} byteData The object containing information about a given byte
 * @param {HTMLSpanElement} asciiElement The decoded text element on the DOM
 */
export function updateAsciiValue(byteData: ByteData, asciiElement: HTMLSpanElement): void {
    asciiElement.classList.remove("nongraphic");
    // If it's some sort of character we cannot render we just represent it as a period with the nographic class
    if (withinAnyRange(byteData.to8bitUInt(), generateCharacterRanges())) {
        asciiElement.classList.add("nongraphic");
        asciiElement.innerText = ".";
    } else {
        const ascii_char = String.fromCharCode(byteData.to8bitUInt());
        asciiElement.innerText = ascii_char;
    }
}


/**
 * @description Given a string 0 pads it up unitl the string is of length width
 * @param {string} number The number you want to 0 pad (it's a string as you're 0 padding it to display it, not to do arithmetic)
 * @param {number} width The length of the final string (if smaller than the string provided nothing happens)
 * @returns {string} The newly padded string
 */
export function pad(number: string, width: number): string {
    number = number + "";
    return number.length >= width ? number : new Array(width - number.length + 1).join("0") + number;
}


/**
 * @description Given two elements (the hex and ascii elements), returns a ByteData object representing both of them
 * @param {NodeListOf<Element>} elements The elements representing the hex and associated ascii on the DOM
 * @returns {ByteData | undefined} The ByteData object or undefined if elements was malformed or empty
 */
export function retrieveSelectedByteObject(elements: NodeListOf<Element>): ByteData | undefined {
<<<<<<< HEAD
    for (const element of Array.from(elements)) {
        if (element.parentElement && element.classList.contains("hex")) {
            const byte_object = new ByteData(parseInt(element.innerHTML, 16));
            let current_element = element.nextElementSibling || element.parentElement.nextElementSibling?.children[0];
            for (let i = 0; i < 7; i++) {
                if (!current_element) break;
                byte_object.addAdjacentByte(new ByteData(parseInt(current_element.innerHTML, 16)));
                current_element = current_element.nextElementSibling || current_element.parentElement?.nextElementSibling?.children[0];
            }
            return byte_object;
        }
=======
	for (const element of Array.from(elements)) {
		if (element.parentElement && element.classList.contains("hex")) {
			const byte_object = new ByteData(parseInt(element.innerHTML, 16));
			let current_element = element.nextElementSibling || element.parentElement.nextElementSibling?.children[0];
			for (let i = 0; i < 7; i++) {
				if (!current_element || current_element.innerHTML === "+") break;
				byte_object.addAdjacentByte(new ByteData(parseInt(current_element.innerHTML, 16)));
				current_element = current_element.nextElementSibling || current_element.parentElement?.nextElementSibling?.children[0];
			}
			return byte_object;
		}
>>>>>>> 355660da
    }
    return;
}
/**
 * @description Given a start and end offset creates an array containing all the offsets in between, inclusive of start and end
 * @param {number} startOffset The offset which defines the start of the range
 * @param {number} endOffset The offset which defines the end of the range
 * @returns {number[]} The range [startOffset, endOffset]
 */
export function createOffsetRange(startOffset: number, endOffset: number): number[] {
    const offsetsToSelect = [];
    // We flip them so that the for loop creates the range correctly
    if (endOffset < startOffset) {
        const temp = endOffset;
        endOffset = startOffset;
        startOffset = temp;
    }
    // Create an array of offsets with everything between the last selected element and what the user hit shift
    for (let i = startOffset; i <= endOffset; i++) {
        offsetsToSelect.push(i);
    }
    return offsetsToSelect;
}<|MERGE_RESOLUTION|>--- conflicted
+++ resolved
@@ -149,31 +149,17 @@
  * @returns {ByteData | undefined} The ByteData object or undefined if elements was malformed or empty
  */
 export function retrieveSelectedByteObject(elements: NodeListOf<Element>): ByteData | undefined {
-<<<<<<< HEAD
     for (const element of Array.from(elements)) {
         if (element.parentElement && element.classList.contains("hex")) {
             const byte_object = new ByteData(parseInt(element.innerHTML, 16));
             let current_element = element.nextElementSibling || element.parentElement.nextElementSibling?.children[0];
             for (let i = 0; i < 7; i++) {
-                if (!current_element) break;
+                if (!current_element || current_element.innerHTML === "+") break;
                 byte_object.addAdjacentByte(new ByteData(parseInt(current_element.innerHTML, 16)));
                 current_element = current_element.nextElementSibling || current_element.parentElement?.nextElementSibling?.children[0];
             }
             return byte_object;
         }
-=======
-	for (const element of Array.from(elements)) {
-		if (element.parentElement && element.classList.contains("hex")) {
-			const byte_object = new ByteData(parseInt(element.innerHTML, 16));
-			let current_element = element.nextElementSibling || element.parentElement.nextElementSibling?.children[0];
-			for (let i = 0; i < 7; i++) {
-				if (!current_element || current_element.innerHTML === "+") break;
-				byte_object.addAdjacentByte(new ByteData(parseInt(current_element.innerHTML, 16)));
-				current_element = current_element.nextElementSibling || current_element.parentElement?.nextElementSibling?.children[0];
-			}
-			return byte_object;
-		}
->>>>>>> 355660da
     }
     return;
 }
