--- conflicted
+++ resolved
@@ -175,13 +175,8 @@
         // If the button is disabled then this function shouldn't work
         if (this.findNextButton.classList.contains("disabled")) return;
         await virtualHexDocument.scrollDocumentToOffset(this.searchResults[++this.resultIndex][0]);
-<<<<<<< HEAD
         virtualHexDocument.setSelection(this.searchResults[this.resultIndex]);
-        SelectHandler.focusSelection(this.searchType);
-=======
-        SelectHandler.multiSelect(this.searchResults[this.resultIndex], false);
         if (focus) SelectHandler.focusSelection(this.searchType);
->>>>>>> 44f6f609
         // If there's more than one search result we unlock the find next button
         if (this.resultIndex < this.searchResults.length - 1) {
             this.findNextButton.classList.remove("disabled");
@@ -202,13 +197,8 @@
         // If the button is disabled then this function shouldn't work
         if (this.findPreviousButton.classList.contains("disabled")) return;
         await virtualHexDocument.scrollDocumentToOffset(this.searchResults[--this.resultIndex][0]);
-<<<<<<< HEAD
         virtualHexDocument.setSelection(this.searchResults[this.resultIndex]);
-        SelectHandler.focusSelection(this.searchType);
-=======
-        SelectHandler.multiSelect(this.searchResults[this.resultIndex], false);
         if (focus) SelectHandler.focusSelection(this.searchType);
->>>>>>> 44f6f609
         // If they pressed previous, they can always go next therefore we always unlock the next button
         this.findNextButton.classList.remove("disabled");
         // We lock the find previous if there isn't a previous anymore
