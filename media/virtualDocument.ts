--- conflicted
+++ resolved
@@ -446,24 +446,8 @@
             || ((event.keyCode == 35 /*End*/ || event.keyCode == 36 /*Home*/) && !event.ctrlKey)) {
             this.arrowKeyNavigate(event.keyCode, targetElement, event.shiftKey);
             event.preventDefault();
-<<<<<<< HEAD
-        } else if (!modifierKeyPressed && event.key.length === 1 && targetElement.classList.contains("hex")) {
-            await this.editHandler.editHex(targetElement, event.key, event.keyCode);
-=======
-        // If the user presses Home we go to the front of the line
-        } else if (event.keyCode == 36 && !event.ctrlKey) {
-            const firstElement = targetElement.parentElement!.children[0] as HTMLElement;
-            firstElement.focus();
-            SelectHandler.singleSelect(parseInt(firstElement.getAttribute("data-offset")!));
-        // If the user presses end we go to the end of the line
-        } else if (event.keyCode == 35 && !event.ctrlKey) {
-            const parentChildren = targetElement.parentElement!.children;
-            const lastElement = parentChildren[parentChildren.length - 1] as HTMLElement;
-            lastElement.focus();
-            SelectHandler.singleSelect(parseInt(lastElement.getAttribute("data-offset")!));
         } else if (!modifierKeyPressed && targetElement.classList.contains("hex")) {
             await this.editHandler.editHex(targetElement, event.key);
->>>>>>> 355660da
             // If this cell has been edited
             if (targetElement.innerText.trimRight().length == 2 && targetElement.classList.contains("editing")) {
                 targetElement.classList.remove("editing");
