## Release Notes

## 1.11.1 - November 2, 2024

- Add a setting to configure the default "Copy As..." format, thanks to [@Antecer via #540](https://github.com/microsoft/vscode-hexeditor/pull/540)
- Fix a display issue causing a blank editor [@Hexa3333 via #548](https://github.com/microsoft/vscode-hexeditor/pull/548)

## 1.11.0 - November 1, 2024

<<<<<<< HEAD
- Add an experimental diff mode for the hex editor, thanks to [@tomilho via #522](https://github.com/microsoft/vscode-hexeditor/pull/522)
- Add a "Copy As..." action, thanks to [@lorsanta via #498](https://github.com/microsoft/vscode-hexeditor/pull/498)
- Add a UUID/GUID mode in the data inspector, thanks to [@jogo- via #500](https://github.com/microsoft/vscode-hexeditor/pull/500)
=======
- Fix: ctrl+g scroll state being lost when restoring editor [#545](https://github.com/microsoft/vscode-hexeditor/pull/545)
- Fix: retain selection state when restoring webview [#544](https://github.com/microsoft/vscode-hexeditor/pull/544)
- Fix: not able to edit empty files [#543](https://github.com/microsoft/vscode-hexeditor/pull/543)
- Fix: correctly show big-endian utf-16 chars [#542](https://github.com/microsoft/vscode-hexeditor/pull/542)
- Add an experimental diff mode for the hex editor [@tomilho via #522](https://github.com/microsoft/vscode-hexeditor/pull/522)
- Add a "Copy As..." action [@lorsanta via #498](https://github.com/microsoft/vscode-hexeditor/pull/498)
- Add a UUID/GUID mode in the data inspectorq [@jogo- via #500](https://github.com/microsoft/vscode-hexeditor/pull/500)
>>>>>>> 11b0a11f

## 1.10.0 - April 22, 2024

- Fix bug in saving of restored editors, thanks to [@tomilho via #513](https://github.com/microsoft/vscode-hexeditor/pull/513)
- Add hovered byte status bar entry, thanks to [@tomilho via #502](https://github.com/microsoft/vscode-hexeditor/pull/502)
- Add insert mode, thanks to [@tomilho via #503](https://github.com/microsoft/vscode-hexeditor/pull/503)

## 1.9.14 - February 22, 2024
- Add ULEB128 and SLEB128 support in data inspector, thanks to [@jogo- via #488](https://github.com/microsoft/vscode-hexeditor/pull/488)
- Add display of status offset and selection count in hexadecimal, thanks to [@jogo- via #486](https://github.com/microsoft/vscode-hexeditor/pull/486)
- Add ASCII character in data inspector, thanks to [@jogo- via #483](https://github.com/microsoft/vscode-hexeditor/pull/483)
- Fix order of unsigned before signed int64 in data inspector, thanks to [@jogo- via #482](https://github.com/microsoft/vscode-hexeditor/pull/482)

## 1.9.13 - February 2, 2024
- Fix plugin description, thanks to [@deitry via #480](https://github.com/microsoft/vscode-hexeditor/pull/480)
- Fix listener leak when closing files
- Fix close hex editors when corresponding files are deleted
- Fix regex in binary files by using ascii for regex matches
- Fix re-run search if a file is reloaded from disk
- Add Localization to this extension using the Localization pipeline
- Fix slight selection bugs
- Fix improve range selection logic, support delete
- Add select between offsets feature, thanks to [@IngilizAdam via #470](https://github.com/microsoft/vscode-hexeditor/pull/470)
- Add common cjk encoding support in data inspector, thanks to [@liudonghua123 via #465](https://github.com/microsoft/vscode-hexeditor/pull/465)
- Fix dispose all disposables in openCustomDocument, thanks to [@lorsanta via #453](https://github.com/microsoft/vscode-hexeditor/pull/453)
- Add float16 and bfloat16 support in data inspector, thanks to [@lorsanta via #451](https://github.com/microsoft/vscode-hexeditor/pull/451)

## 1.9.12 - July 27, 2023
- Fix the selection count now updated when switching between tab groups, thanks to [@lorsanta via #449](https://github.com/microsoft/vscode-hexeditor/pull/449)
- Fix scrolling to the top when hit home key, thanks to [@lorsanta via #448](https://github.com/microsoft/vscode-hexeditor/pull/448)
- Fix editor failing to open read-only files, thanks to [@tomilho via #437](https://github.com/microsoft/vscode-hexeditor/pull/437)

## 1.9.11 - January 25, 2023
- Octal representation of the selected byte in the data inspector, thanks to [@brabli via #410](https://github.com/microsoft/vscode-hexeditor/pull/410)

## 1.9.10 - January 4, 2023
- Add a badge indicating offset and selection size, thanks to [@MoralCode via #401](https://github.com/microsoft/vscode-hexeditor/pull/401)
- Used a smaller page size when requesting debug memory
- Fixed many selection bugs
- Improved scroll/display performance
- Made a change to respect `editor.scrollBeyondLastLine`
- Aligned loading indicator style to match the rest of VS Code

## 1.9.9 - October 6, 2022
- Fixed a bug where the custom and native selection could be shown at the same time in the main hex view
- Binary type added to data inspector, thanks to [@jwr12135 via #370](https://github.com/microsoft/vscode-hexeditor/pull/370)

## 1.9.8 - July 28, 2022
- Fixed bug causing binary search to be incorrect, thanks to [@varblane via #367](https://github.com/microsoft/vscode-hexeditor/pull/367)
- Open active file in Hex Editor now works with non-text editors

## 1.9.7 - June 15, 2022
- Fixed bug causing bytes at page boundaries to be incorrect
- Fixed data overlapping in the data inspector

## 1.9.6 - April 21, 2022
- Fixed go to offset not working correctly
- Changed default decoding of decoded text to ASCII

## 1.9.5 - February 18, 2022
- Data inspector location is now configurable via the `hexeditor.inspectorType` setting.

## 1.9.4 - January 27, 2022
- Fixed bug with copy and paste not working

## 1.9.3 - January 13, 2022
- Files of any size can now be opened without issue (when operating locally)
- Find menu has been improved and aligns better with the VS Code UI
- Layout columns and decoded text views are now configurable
- Support viewing and editing memory of programs debugged in VS Code

## 1.8.2 - July 27, 2021
- Fix web compatibility due to incorrect bundle format

## 1.8.1 - July 26, 2021
- Even smaller bundle size
- Upgrade telemetry module for transparent telemetry logging in output channel

## 1.8.0 - July 22, 2021
- Fix bug preventing opening of large files
- Switch from webpack -> esbuild
- Reduce bundle size
- Fix file watcher on non-file path files

## 1.7.1 - June 18, 2021
- Fix bug preventing search from working

## 1.7.0 - June 4, 2021
- Support virtual workspaces
- Support untrusted workspaces
- Fixed invalid content security policy preventing codicon loading
- Updated to latest node modules

## 1.6.0 - April 28, 2021
- Improved find widget UI
- Fix scaling issues with larger font sizes
- Adoption of workspace trust API
- Fixed bug regarding place holder characters, thanks to [@whpac via #282](https://github.com/microsoft/vscode-hexeditor/pull/282)

## 1.5.0 - April 5, 2021
- Better trackpad scrolling
- New hex editor panel icon
- Tidying up of data inspector UI
- Additional setting to define default endianness, thanks to [@natecraddock via #215](https://github.com/microsoft/vscode-hexeditor/pull/215)

## 1.4.0 - February 4, 2021
- Move data inspector to its own hex panel
- Restyle search to look more like the normal VS Code widget
- Add preliminary support for untitled files
- Fixed a bug with selections not updating the data inspector

## 1.3.0 - September 8, 2020
- Allow extensions to configure the starting address for a file. See https://github.com/microsoft/vscode-hexeditor/pull/170 for details.

## 1.2.0 - July 23, 2020
- Simple File Watching implementation, editor will now respond to changes on disk outside of editor
- Support for copy and paste
- Support for Find with text regex, and hex wildcards (i.e FF ?? EE)
- Support for multi select, along with drag, drop, and keyboard selection improvements thank to [@jeanp413 via #92](https://github.com/microsoft/vscode-hexeditor/pull/92) for helping with that
- Fixed a bug with num pad not working inside the hex editor
- Fixed a bug with incorrect UTF-8 decoding inside the data inspector

## 1.1.0 - June 30, 2020
- Added simple editing support for hex and decoded text
- Fixed a bug preventing files over 18MB from being opened
- Added more keyboard navigation support via PgUp, PgDown, Ctrl + End/Home, and End/Home.
- Fixed a bug with empty files not rendering correctly
- Scroll position is now retained upon switching tabs

## 1.0.1 - June 11, 2020
- Add instructions to the README on how to use the extension
- Add an Open with HexEditor command

## 1.0.0 - June 8, 2020
- Hex Editor initial release<|MERGE_RESOLUTION|>--- conflicted
+++ resolved
@@ -7,19 +7,13 @@
 
 ## 1.11.0 - November 1, 2024
 
-<<<<<<< HEAD
-- Add an experimental diff mode for the hex editor, thanks to [@tomilho via #522](https://github.com/microsoft/vscode-hexeditor/pull/522)
-- Add a "Copy As..." action, thanks to [@lorsanta via #498](https://github.com/microsoft/vscode-hexeditor/pull/498)
-- Add a UUID/GUID mode in the data inspector, thanks to [@jogo- via #500](https://github.com/microsoft/vscode-hexeditor/pull/500)
-=======
 - Fix: ctrl+g scroll state being lost when restoring editor [#545](https://github.com/microsoft/vscode-hexeditor/pull/545)
 - Fix: retain selection state when restoring webview [#544](https://github.com/microsoft/vscode-hexeditor/pull/544)
 - Fix: not able to edit empty files [#543](https://github.com/microsoft/vscode-hexeditor/pull/543)
 - Fix: correctly show big-endian utf-16 chars [#542](https://github.com/microsoft/vscode-hexeditor/pull/542)
-- Add an experimental diff mode for the hex editor [@tomilho via #522](https://github.com/microsoft/vscode-hexeditor/pull/522)
-- Add a "Copy As..." action [@lorsanta via #498](https://github.com/microsoft/vscode-hexeditor/pull/498)
-- Add a UUID/GUID mode in the data inspectorq [@jogo- via #500](https://github.com/microsoft/vscode-hexeditor/pull/500)
->>>>>>> 11b0a11f
+- Add an experimental diff mode for the hex editor, thanks to [@tomilho via #522](https://github.com/microsoft/vscode-hexeditor/pull/522)
+- Add a "Copy As..." action, thanks to [@lorsanta via #498](https://github.com/microsoft/vscode-hexeditor/pull/498)
+- Add a UUID/GUID mode in the data inspector, thanks to [@jogo- via #500](https://github.com/microsoft/vscode-hexeditor/pull/500)
 
 ## 1.10.0 - April 22, 2024
 
