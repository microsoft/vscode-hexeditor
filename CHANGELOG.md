## Release Notes

<<<<<<< HEAD
### 1.2.0
- Simple File Watching implementation, editor will now respond to changes on disk outside of editor
- Support for copy and paste
- Support for Find with text regex, and hex wildcards (i.e FF ?? EE)
- Support for multi select, along with drag, drop, and keyboard selection improvements thank to [@jeanp413 via #92](https://github.com/microsoft/vscode-hexeditor/pull/92) for helping with that
- Fixed a bug with num pad not working inside the hex editor
- Fixed a bug with incorrect UTF-8 decoding inside the data inspector

### 1.1.0
- Added simple editing support for hex and decoded text
- Fixed a bug preventing files over 18MB from being opened
- Added more keyboard navigation support via Pgup, Pgdown, Ctrl + End/Home, and End/Home.
- Fixed a bug with empty files not rendering correctly
- Scroll position is now retained upon switching tabs

### 1.0.1
- Add instructions to the README on how to use the extension
- Add an Open with HexEditor command

### 1.0.0
- Hex Editor initial release
=======
## 1.3.0 — September 8, 2020
- Allow extensions to configure the starting address for a file. See https://github.com/microsoft/vscode-hexeditor/pull/170 for details.
>>>>>>> 75a9ff59
<|MERGE_RESOLUTION|>--- conflicted
+++ resolved
@@ -1,6 +1,8 @@
 ## Release Notes
 
-<<<<<<< HEAD
+## 1.3.0 — September 8, 2020
+- Allow extensions to configure the starting address for a file. See https://github.com/microsoft/vscode-hexeditor/pull/170 for details.
+
 ### 1.2.0
 - Simple File Watching implementation, editor will now respond to changes on disk outside of editor
 - Support for copy and paste
@@ -21,8 +23,4 @@
 - Add an Open with HexEditor command
 
 ### 1.0.0
-- Hex Editor initial release
-=======
-## 1.3.0 — September 8, 2020
-- Allow extensions to configure the starting address for a file. See https://github.com/microsoft/vscode-hexeditor/pull/170 for details.
->>>>>>> 75a9ff59
+- Hex Editor initial release